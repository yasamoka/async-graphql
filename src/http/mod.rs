//! A helper module that supports HTTP

mod graphiql_source;
mod multipart;
mod playground_source;
mod websocket;
<<<<<<< HEAD
=======
use futures_util::io::{AsyncRead, AsyncReadExt};
use mime;

use crate::{BatchRequest, ParseRequestError, Request};
>>>>>>> c18547e9

pub use graphiql_source::graphiql_source;
pub use multipart::MultipartOptions;
pub use playground_source::{playground_source, GraphQLPlaygroundConfig};
pub use websocket::{
    ClientMessage, Protocols as WebSocketProtocols, WebSocket, WsMessage, ALL_WEBSOCKET_PROTOCOLS,
};

use futures_util::io::{AsyncRead, AsyncReadExt};
use mime;

use crate::{BatchRequest, ParseRequestError, Request};

/// Receive a GraphQL request from a content type and body.
pub async fn receive_body(
    content_type: Option<impl AsRef<str>>,
    body: impl AsyncRead + Send,
    opts: MultipartOptions,
) -> Result<Request, ParseRequestError> {
    receive_batch_body(content_type, body, opts)
        .await?
        .into_single()
}

/// Receive a GraphQL request from a content type and body.
pub async fn receive_batch_body(
    content_type: Option<impl AsRef<str>>,
    body: impl AsyncRead + Send,
    opts: MultipartOptions,
) -> Result<BatchRequest, ParseRequestError> {
    // if no content-type header is set, we default to json
    let content_type = content_type
        .as_ref()
        .map(AsRef::as_ref)
        .unwrap_or("application/json");

    let content_type: mime::Mime = content_type.parse()?;

    match (content_type.type_(), content_type.subtype()) {
        // application/json -> try json
        (mime::APPLICATION, mime::JSON) => receive_batch_json(body).await,

        // cbor is in application/octet-stream.
        // TODO: wait for mime to add application/cbor and match against that too
<<<<<<< HEAD
        #[cfg(feature = "cbor")]
        (mime::OCTET_STREAM, _) | (mime::APPLICATION, mime::OCTET_STREAM) => {
            receive_batch_cbor(body).await
        }

=======
        (mime::OCTET_STREAM, _) | (mime::APPLICATION, mime::OCTET_STREAM) => {
            receive_batch_cbor(body).await
        }
>>>>>>> c18547e9
        // try to use multipart
        (mime::MULTIPART, _) => {
            if let Some(boundary) = content_type.get_param("boundary") {
                multipart::receive_batch_multipart(body, boundary.to_string(), opts).await
            } else {
                Err(ParseRequestError::InvalidMultipart(
                    multer::Error::NoBoundary,
                ))
            }
        }

        // default to json and try that
        _ => receive_batch_json(body).await,
    }
}

/// Receive a GraphQL request from a body as JSON.
pub async fn receive_json(body: impl AsyncRead) -> Result<Request, ParseRequestError> {
    receive_batch_json(body).await?.into_single()
}

/// Receive a GraphQL batch request from a body as JSON.
pub async fn receive_batch_json(body: impl AsyncRead) -> Result<BatchRequest, ParseRequestError> {
    let mut data = Vec::new();
    futures_util::pin_mut!(body);
    body.read_to_end(&mut data)
        .await
        .map_err(ParseRequestError::Io)?;
    Ok(serde_json::from_slice::<BatchRequest>(&data)
        .map_err(|e| ParseRequestError::InvalidRequest(Box::new(e)))?)
}

/// Receive a GraphQL request from a body as CBOR.
#[cfg(feature = "cbor")]
#[cfg_attr(docsrs, doc(cfg(feature = "cbor")))]
pub async fn receive_cbor(body: impl AsyncRead) -> Result<Request, ParseRequestError> {
    receive_batch_cbor(body).await?.into_single()
}

/// Receive a GraphQL batch request from a body as CBOR
#[cfg(feature = "cbor")]
#[cfg_attr(docsrs, doc(cfg(feature = "cbor")))]
pub async fn receive_batch_cbor(body: impl AsyncRead) -> Result<BatchRequest, ParseRequestError> {
    let mut data = Vec::new();
    futures_util::pin_mut!(body);
    body.read_to_end(&mut data)
        .await
        .map_err(ParseRequestError::Io)?;
    Ok(serde_cbor::from_slice::<BatchRequest>(&data)
        .map_err(|e| ParseRequestError::InvalidRequest(Box::new(e)))?)
}<|MERGE_RESOLUTION|>--- conflicted
+++ resolved
@@ -4,13 +4,11 @@
 mod multipart;
 mod playground_source;
 mod websocket;
-<<<<<<< HEAD
-=======
+
 use futures_util::io::{AsyncRead, AsyncReadExt};
 use mime;
 
 use crate::{BatchRequest, ParseRequestError, Request};
->>>>>>> c18547e9
 
 pub use graphiql_source::graphiql_source;
 pub use multipart::MultipartOptions;
@@ -18,11 +16,6 @@
 pub use websocket::{
     ClientMessage, Protocols as WebSocketProtocols, WebSocket, WsMessage, ALL_WEBSOCKET_PROTOCOLS,
 };
-
-use futures_util::io::{AsyncRead, AsyncReadExt};
-use mime;
-
-use crate::{BatchRequest, ParseRequestError, Request};
 
 /// Receive a GraphQL request from a content type and body.
 pub async fn receive_body(
@@ -55,17 +48,15 @@
 
         // cbor is in application/octet-stream.
         // TODO: wait for mime to add application/cbor and match against that too
-<<<<<<< HEAD
         #[cfg(feature = "cbor")]
         (mime::OCTET_STREAM, _) | (mime::APPLICATION, mime::OCTET_STREAM) => {
             receive_batch_cbor(body).await
         }
 
-=======
         (mime::OCTET_STREAM, _) | (mime::APPLICATION, mime::OCTET_STREAM) => {
             receive_batch_cbor(body).await
         }
->>>>>>> c18547e9
+
         // try to use multipart
         (mime::MULTIPART, _) => {
             if let Some(boundary) = content_type.get_param("boundary") {
