--- conflicted
+++ resolved
@@ -8,11 +8,7 @@
 mod tracing;
 
 use crate::context::{QueryPathNode, ResolveId};
-<<<<<<< HEAD
-use crate::{QueryEnv, Result, SchemaEnv, ServerError, ServerResult, Variables};
-=======
-use crate::{Data, FieldResult, Result, Variables};
->>>>>>> af2e480b
+use crate::{Data, QueryEnv, Result, SchemaEnv, ServerError, ServerResult, Variables};
 
 #[cfg(feature = "apollo_tracing")]
 pub use self::apollo_tracing::ApolloTracing;
@@ -130,11 +126,7 @@
     fn resolve_end(&mut self, ctx: &ExtensionContext<'_>, info: &ResolveInfo<'_>) {}
 
     /// Called when an error occurs.
-<<<<<<< HEAD
-    fn error(&mut self, err: &ServerError) {}
-=======
-    fn error(&mut self, ctx: &ExtensionContext<'_>, err: &Error) {}
->>>>>>> af2e480b
+    fn error(&mut self, ctx: &ExtensionContext<'_>, err: &ServerError) {}
 
     /// Get the results
     fn result(&mut self, ctx: &ExtensionContext<'_>) -> Option<serde_json::Value> {
@@ -146,13 +138,8 @@
     fn log_error(self, ctx: &ExtensionContext<'_>, extensions: &spin::Mutex<Extensions>) -> Self;
 }
 
-<<<<<<< HEAD
 impl<T> ErrorLogger for ServerResult<T> {
-    fn log_error(self, extensions: &spin::Mutex<Extensions>) -> Self {
-=======
-impl<T> ErrorLogger for Result<T> {
     fn log_error(self, ctx: &ExtensionContext<'_>, extensions: &spin::Mutex<Extensions>) -> Self {
->>>>>>> af2e480b
         if let Err(err) = &self {
             extensions.lock().error(ctx, err);
         }
@@ -213,13 +200,8 @@
             .for_each(|e| e.resolve_end(ctx, resolve_id));
     }
 
-<<<<<<< HEAD
-    fn error(&mut self, err: &ServerError) {
-        self.0.iter_mut().for_each(|e| e.error(err));
-=======
-    fn error(&mut self, ctx: &ExtensionContext<'_>, err: &Error) {
+    fn error(&mut self, ctx: &ExtensionContext<'_>, err: &ServerError) {
         self.0.iter_mut().for_each(|e| e.error(ctx, err));
->>>>>>> af2e480b
     }
 
     fn result(&mut self, ctx: &ExtensionContext<'_>) -> Option<Value> {
