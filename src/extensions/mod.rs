//! Extensions for schema

#[cfg(feature = "apollo_persisted_queries")]
pub mod apollo_persisted_queries;
#[cfg(feature = "apollo_tracing")]
mod apollo_tracing;
#[cfg(feature = "log")]
mod logger;
#[cfg(feature = "tracing")]
mod tracing;

use crate::context::{QueryPathNode, ResolveId};
<<<<<<< HEAD
use crate::{Data, Result, ServerError, ServerResult, Variables};
=======
use crate::{Data, FieldResult, Request, Result, Variables};
>>>>>>> c35a9f72

#[cfg(feature = "apollo_tracing")]
pub use self::apollo_tracing::ApolloTracing;
#[cfg(feature = "log")]
pub use self::logger::Logger;
#[cfg(feature = "tracing")]
pub use self::tracing::Tracing;
use crate::parser::types::ExecutableDocument;
use crate::Error;
use serde_json::Value;
use std::any::{Any, TypeId};

pub(crate) type BoxExtension = Box<dyn Extension>;

#[doc(hidden)]
pub struct Extensions(pub(crate) Vec<BoxExtension>);

/// Context for extension
pub struct ExtensionContext<'a> {
    #[doc(hidden)]
    pub schema_data: &'a Data,

    #[doc(hidden)]
    pub query_data: &'a Data,
}

impl<'a> ExtensionContext<'a> {
    /// Gets the global data defined in the `Context` or `Schema`.
    ///
    /// If both `Schema` and `Query` have the same data type, the data in the `Query` is obtained.
    ///
    /// # Errors
    ///
    /// Returns a `Error` if the specified type data does not exist.
    pub fn data<D: Any + Send + Sync>(&self) -> Result<&D> {
        self.data_opt::<D>().ok_or_else(|| {
            Error::new(format!(
                "Data `{}` does not exist.",
                std::any::type_name::<D>()
            ))
        })
    }

    /// Gets the global data defined in the `Context` or `Schema`.
    ///
    /// # Panics
    ///
    /// It will panic if the specified data type does not exist.
    pub fn data_unchecked<D: Any + Send + Sync>(&self) -> &D {
        self.data_opt::<D>()
            .unwrap_or_else(|| panic!("Data `{}` does not exist.", std::any::type_name::<D>()))
    }

    /// Gets the global data defined in the `Context` or `Schema` or `None` if the specified type data does not exist.
    pub fn data_opt<D: Any + Send + Sync>(&self) -> Option<&D> {
        self.query_data
            .get(&TypeId::of::<D>())
            .or_else(|| self.schema_data.get(&TypeId::of::<D>()))
            .and_then(|d| d.downcast_ref::<D>())
    }
}

/// Parameters for `Extension::resolve_field_start`
pub struct ResolveInfo<'a> {
    /// Because resolver is concurrent, `Extension::resolve_field_start` and `Extension::resolve_field_end` are
    /// not strictly ordered, so each pair is identified by an id.
    pub resolve_id: ResolveId,

    /// Current path node, You can go through the entire path.
    pub path_node: &'a QueryPathNode<'a>,

    /// Parent type
    pub parent_type: &'a str,

    /// Current return type, is qualified name.
    pub return_type: &'a str,
}

/// Represents a GraphQL extension
#[async_trait::async_trait]
#[allow(unused_variables)]
pub trait Extension: Sync + Send + 'static {
    /// If this extension needs to output data to query results, you need to specify a name.
    fn name(&self) -> Option<&'static str> {
        None
    }

    /// Called at the prepare request
    async fn prepare_request(
        &mut self,
        ctx: &ExtensionContext<'_>,
        request: Request,
    ) -> Result<Request> {
        Ok(request)
    }

    /// Called at the begin of the parse.
    fn parse_start(
        &mut self,
        ctx: &ExtensionContext<'_>,
        query_source: &str,
        variables: &Variables,
    ) {
    }

    /// Called at the end of the parse.
    fn parse_end(&mut self, ctx: &ExtensionContext<'_>, document: &ExecutableDocument) {}

    /// Called at the begin of the validation.
    fn validation_start(&mut self, ctx: &ExtensionContext<'_>) {}

    /// Called at the end of the validation.
    fn validation_end(&mut self, ctx: &ExtensionContext<'_>) {}

    /// Called at the begin of the execution.
    fn execution_start(&mut self, ctx: &ExtensionContext<'_>) {}

    /// Called at the end of the execution.
    fn execution_end(&mut self, ctx: &ExtensionContext<'_>) {}

    /// Called at the begin of the resolve field.
    fn resolve_start(&mut self, ctx: &ExtensionContext<'_>, info: &ResolveInfo<'_>) {}

    /// Called at the end of the resolve field.
    fn resolve_end(&mut self, ctx: &ExtensionContext<'_>, info: &ResolveInfo<'_>) {}

    /// Called when an error occurs.
    fn error(&mut self, ctx: &ExtensionContext<'_>, err: &ServerError) {}

    /// Get the results
    fn result(&mut self, ctx: &ExtensionContext<'_>) -> Option<serde_json::Value> {
        None
    }
}

pub(crate) trait ErrorLogger {
    fn log_error(self, ctx: &ExtensionContext<'_>, extensions: &spin::Mutex<Extensions>) -> Self;
}

impl<T> ErrorLogger for ServerResult<T> {
    fn log_error(self, ctx: &ExtensionContext<'_>, extensions: &spin::Mutex<Extensions>) -> Self {
        if let Err(err) = &self {
            extensions.lock().error(ctx, err);
        }
        self
    }
}
impl<T> ErrorLogger for Result<T, Vec<ServerError>> {
    fn log_error(self, ctx: &ExtensionContext<'_>, extensions: &spin::Mutex<Extensions>) -> Self {
        if let Err(errors) = &self {
            let mut extensions = extensions.lock();
            for error in errors {
                extensions.error(ctx, error);
            }
        }
        self
    }
}

#[async_trait::async_trait]
impl Extension for Extensions {
    async fn prepare_request(
        &mut self,
        ctx: &ExtensionContext<'_>,
        request: Request,
    ) -> Result<Request> {
        let mut request = request;
        for e in self.0.iter_mut() {
            request = e.prepare_request(ctx, request).await?;
        }
        Ok(request)
    }

    fn parse_start(
        &mut self,
        ctx: &ExtensionContext<'_>,
        query_source: &str,
        variables: &Variables,
    ) {
        self.0
            .iter_mut()
            .for_each(|e| e.parse_start(ctx, query_source, variables));
    }

    fn parse_end(&mut self, ctx: &ExtensionContext<'_>, document: &ExecutableDocument) {
        self.0.iter_mut().for_each(|e| e.parse_end(ctx, document));
    }

    fn validation_start(&mut self, ctx: &ExtensionContext<'_>) {
        self.0.iter_mut().for_each(|e| e.validation_start(ctx));
    }

    fn validation_end(&mut self, ctx: &ExtensionContext<'_>) {
        self.0.iter_mut().for_each(|e| e.validation_end(ctx));
    }

    fn execution_start(&mut self, ctx: &ExtensionContext<'_>) {
        self.0.iter_mut().for_each(|e| e.execution_start(ctx));
    }

    fn execution_end(&mut self, ctx: &ExtensionContext<'_>) {
        self.0.iter_mut().for_each(|e| e.execution_end(ctx));
    }

    fn resolve_start(&mut self, ctx: &ExtensionContext<'_>, info: &ResolveInfo<'_>) {
        self.0.iter_mut().for_each(|e| e.resolve_start(ctx, info));
    }

    fn resolve_end(&mut self, ctx: &ExtensionContext<'_>, resolve_id: &ResolveInfo<'_>) {
        self.0
            .iter_mut()
            .for_each(|e| e.resolve_end(ctx, resolve_id));
    }

    fn error(&mut self, ctx: &ExtensionContext<'_>, err: &ServerError) {
        self.0.iter_mut().for_each(|e| e.error(ctx, err));
    }

    fn result(&mut self, ctx: &ExtensionContext<'_>) -> Option<Value> {
        if !self.0.is_empty() {
            let value = self
                .0
                .iter_mut()
                .filter_map(|e| {
                    if let Some(name) = e.name() {
                        e.result(ctx).map(|res| (name.to_string(), res))
                    } else {
                        None
                    }
                })
                .collect::<serde_json::Map<_, _>>();
            if value.is_empty() {
                None
            } else {
                Some(value.into())
            }
        } else {
            None
        }
    }
}

/// Extension factory
///
/// Used to create an extension instance.
pub trait ExtensionFactory: Send + Sync + 'static {
    /// Create an extended instance.
    fn create(&self) -> Box<dyn Extension>;
}<|MERGE_RESOLUTION|>--- conflicted
+++ resolved
@@ -10,11 +10,7 @@
 mod tracing;
 
 use crate::context::{QueryPathNode, ResolveId};
-<<<<<<< HEAD
-use crate::{Data, Result, ServerError, ServerResult, Variables};
-=======
-use crate::{Data, FieldResult, Request, Result, Variables};
->>>>>>> c35a9f72
+use crate::{Data, Request, Result, ServerError, ServerResult, Variables};
 
 #[cfg(feature = "apollo_tracing")]
 pub use self::apollo_tracing::ApolloTracing;
@@ -107,7 +103,7 @@
         &mut self,
         ctx: &ExtensionContext<'_>,
         request: Request,
-    ) -> Result<Request> {
+    ) -> ServerResult<Request> {
         Ok(request)
     }
 
@@ -180,7 +176,7 @@
         &mut self,
         ctx: &ExtensionContext<'_>,
         request: Request,
-    ) -> Result<Request> {
+    ) -> ServerResult<Request> {
         let mut request = request;
         for e in self.0.iter_mut() {
             request = e.prepare_request(ctx, request).await?;
